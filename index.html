--- conflicted
+++ resolved
@@ -1,94 +1,74 @@
-<!DOCTYPE html>
-
+<!doctype html>
 <html>
-<head>
+  <head>
     <meta charset="utf-8">
     <meta http-equiv="X-UA-Compatible" content="chrome=1">
+    <title>rvlib by QuantEcon</title>
 
-    <title>rvlib by QuantEcon</title>
-    <link rel="stylesheet" href="stylesheets/styles.css" type="text/css">
-    <link rel="stylesheet" href="stylesheets/github-light.css" type="text/css">
+    <link rel="stylesheet" href="stylesheets/styles.css">
+    <link rel="stylesheet" href="stylesheets/github-light.css">
     <meta name="viewport" content="width=device-width">
     <!--[if lt IE 9]>
     <script src="//html5shiv.googlecode.com/svn/trunk/html5.js"></script>
     <![endif]-->
-</head>
+  </head>
+  <body>
+    <div class="wrapper">
+      <header>
+        <h1>rvlib</h1>
+        <p></p>
 
-<body>
-    <div class="wrapper">
-        <header>
-            <div class="site-logo"><img src="rvlib-logo.png" alt="rvlib logo"></div>
+        <p class="view"><a href="https://github.com/QuantEcon/rvlib">View the Project on GitHub <small>QuantEcon/rvlib</small></a></p>
 
-            <p class="tagline">Welcome to <code>rvlib</code>, a package for statistical distributions</p>
 
-            <ul>
-                <li><a href="https://github.com/QuantEcon/rvlib/zipball/master">Download <strong>ZIP File</strong></a></li>
+        <ul>
+          <li><a href="https://github.com/QuantEcon/rvlib/zipball/master">Download <strong>ZIP File</strong></a></li>
+          <li><a href="https://github.com/QuantEcon/rvlib/tarball/master">Download <strong>TAR Ball</strong></a></li>
+          <li><a href="https://github.com/QuantEcon/rvlib">View On <strong>GitHub</strong></a></li>
+        </ul>
+      </header>
+      <section>
+        <h1>
+<a id="rvlib" class="anchor" href="#rvlib" aria-hidden="true"><span aria-hidden="true" class="octicon octicon-link"></span></a>rvlib</h1>
 
-                <li><a href="https://github.com/QuantEcon/rvlib/tarball/master">Download <strong>TAR Ball</strong></a></li>
+<hr>
 
-                <li><a href="https://github.com/QuantEcon/rvlib">View On <strong>GitHub</strong></a></li>
-            </ul>
-            
-        </header>
+<p>Welcome to <code>rvlib</code>, a package for statistical distributions.</p>
 
-        <section>
-            <h1><a id="rvlib" class="anchor" href="#rvlib" aria-hidden="true"></a><span class="visually-hidden">rvlib</span></h1>
-            <hr>
+<p>The aim of <code>rvlib</code> is to mimic the user friendly API of the <a href="https://github.com/JuliaStats/Distributions.jl">Distributions.jl</a>  package while improving upon the performance of <a href="http://docs.scipy.org/doc/scipy-0.17.1/reference/stats.html">scipy.stats</a> by exploiting <a href="http://numba.pydata.org/">numba</a>.</p>
 
-<<<<<<< HEAD
-            <p>The aim of <code>rvlib</code> is to mimic the user friendly API of the <a href="https://github.com/JuliaStats/Distributions.jl">Distributions.jl</a> package while improving upon the performance of <a href="http://docs.scipy.org/doc/scipy-0.17.1/reference/stats.html">scipy.stats</a> by exploiting <a href="http://numba.pydata.org/">numba</a>.</p>
-=======
 <p>The package can be installed on unix systems through <code>conda-forge</code> by running </p>
->>>>>>> b807ffe0
 
-            <p>(coming soon) The package can be installed on unix systems through <code>conda-forge</code> by running</p>
-            
-            <pre><code>conda config --add channels conda-forge
-conda install rvlib</code></pre>
-            
-            <hr>
+<pre><code>conda config --add channels conda-forge
+conda install rvlib
+</code></pre>
 
-            <h2><a id="resources" class="anchor" href="#resources" aria-hidden="true"></a>resources</h2>
+<h2>
+<a id="resources" class="anchor" href="#resources" aria-hidden="true"><span aria-hidden="true" class="octicon octicon-link"></span></a>resources</h2>
 
-            <p>You can find the package on <a href="https://github.com/QuantEcon/rvlib">GitHub</a>.</p>
+<p>You can find the package on <a href="https://github.com/QuantEcon/rvlib">GitHub</a>.</p>
 
-            <p>Documentation is coming soon. In the mean time you can check out the corresponding <a href="http://distributionsjl.readthedocs.io/en/latest/">page</a> for the <code>Distributions.jl</code> package.</p>
-            
-            <hr>
+<p>Documentation is coming soon. In the mean time you can check out the corresponding <a href="http://distributionsjl.readthedocs.io/en/latest/">page</a> for the <code>Distributions.jl</code> package.</p>
 
-            <h2><a id="authors" class="anchor" href="#authors" aria-hidden="true"></a>authors</h2>
+<h2>
+<a id="authors" class="anchor" href="#authors" aria-hidden="true"><span aria-hidden="true" class="octicon octicon-link"></span></a>authors</h2>
 
-            <p>Daniel Csaba -- <a href="https://github.com/danielcsaba" class="user-mention">@danielcsaba</a></p>
+<p>Daniel Csaba -- <a href="https://github.com/danielcsaba" class="user-mention">@danielcsaba</a></p>
 
-            <p>Spencer Lyon -- <a href="https://github.com/spencerlyon2" class="user-mention">@spencerlyon2</a></p>
-            
-            <hr>
-            
-        </section>
+<p>Spencer Lyon -- <a href="https://github.com/spencerlyon2" class="user-mention">@spencerlyon2</a></p>
 
-        <footer>
-	        
-            <p class="qe-logo"><a href="http://www.quantecon.org/"><img src="https://raw.githubusercontent.com/QuantEcon/QuantEcon.site/master/_themes/qeorg/static/img/quantecon.png" width="120" height="120"></a></p>
+<hr>
 
-            <p>This project is funded and maintained by <a href="http://www.quantecon.org/">QuantEcon</a></p>
+<p>The project was funded by <a href="http://www.quantecon.org/">QuantEcon</a>. </p>
 
-<<<<<<< HEAD
-            <p><small>Hosted on GitHub Pages &ndash; Theme by <a href="https://github.com/orderedlist">orderedlist</a> &amp; <a href="http://drdrij.com">drdrij</a></small></p>
-            
-        </footer>
-        
-=======
 <p><img src="https://raw.githubusercontent.com/QuantEcon/QuantEcon.site/master/_themes/qeorg/static/img/quantecon.png" width="120" height="120"></p>
       </section>
       <footer>
         <p>This project is maintained by <a href="https://github.com/QuantEcon">QuantEcon</a></p>
         <p><small>Hosted on GitHub Pages &mdash; Theme by <a href="https://github.com/orderedlist">orderedlist</a></small></p>
       </footer>
->>>>>>> b807ffe0
     </div>
+    <script src="javascripts/scale.fix.js"></script>
     
-    <script src="javascripts/scale.fix.js" type="text/javascript">
-	    
-</script>
-</body>
+  </body>
 </html>